--- conflicted
+++ resolved
@@ -55,11 +55,7 @@
     });
 
     // If we've already sent 2 notifications from this source today, skip
-<<<<<<< HEAD
-    /*if (todayNotifications >= 2) {
-=======
    /*if (todayNotifications >= 2) {
->>>>>>> 836df770
       console.log(`Rate limit reached for notifications from source ${notificationSource} with ID ${sourceId}`);
       return;
     }*/
